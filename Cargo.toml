[package]
authors = ["Fabien Bellanger <valentil@gmail.com>"]
description = "ESC/POS printer driver"
documentation = "https://docs.rs/escpos"
edition = "2021"
homepage = "https://github.com/fabienbellanger/escpos-rs"
keywords = ["esc", "printer", "driver", "pos", "usb"]
license = "MIT"
name = "escpos"
readme = "README.md"
repository = "https://github.com/fabienbellanger/escpos-rs"
version = "0.9.0"

# See more keys and their definitions at https://doc.rust-lang.org/cargo/reference/manifest.html

[features]
barcodes = []
codes_2d = []
graphics = ["dep:image"]
hidapi = ["dep:hidapi"]
serial_port = ["dep:serialport"]
usb = ["dep:rusb"]
native_usb = ["dep:nusb", "dep:futures-lite"]
default = ["barcodes", "codes_2d"]
full = [
    "barcodes", 
    "codes_2d", 
    "graphics", 
    "usb", 
    "native_usb", 
    "hidapi", 
    "serial_port",
]

[dependencies]
encoding_rs = "0.8.33"
<<<<<<< HEAD
futures-lite = { version = "2.2.0", optional = true }
=======
>>>>>>> 8f27c07b
hidapi = { version = "2.6.1", optional = true }
image = { version = "0.25.0", optional = true }
lazy_static = "1.4.0"
log = "0.4.21"
<<<<<<< HEAD
nusb = { version = "0.1.7", optional = true }
=======
>>>>>>> 8f27c07b
rusb = { version = "0.9.3", optional = true }
serialport = { version = "4.3.0", optional = true }

[dev-dependencies]
env_logger = "0.11.3"

[package.metadata.docs.rs]
all-features = true
rustdoc-args = ["--cfg", "docsrs"]<|MERGE_RESOLUTION|>--- conflicted
+++ resolved
@@ -34,18 +34,12 @@
 
 [dependencies]
 encoding_rs = "0.8.33"
-<<<<<<< HEAD
-futures-lite = { version = "2.2.0", optional = true }
-=======
->>>>>>> 8f27c07b
+futures-lite = { version = "2.3.0", optional = true }
 hidapi = { version = "2.6.1", optional = true }
 image = { version = "0.25.0", optional = true }
 lazy_static = "1.4.0"
 log = "0.4.21"
-<<<<<<< HEAD
 nusb = { version = "0.1.7", optional = true }
-=======
->>>>>>> 8f27c07b
 rusb = { version = "0.9.3", optional = true }
 serialport = { version = "4.3.0", optional = true }
 

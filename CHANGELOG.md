--- conflicted
+++ resolved
@@ -18,19 +18,12 @@
 ### Security
 -->
 
-<<<<<<< HEAD
 ## [Unreleased]
 
 ### Added
 
-- Add native USB driver support with [nusb](https://crates.io/crates/nusb) (Only tested on MacOS)
-
-### Fixed
-
-- Fix `UsbDriver`: use interface number in `kernel_driver_active()` and `detach_kernel_driver()` functions instead of `0`
-
-## `0.8.3` (2024-03-14) [CURRENT]
-=======
+- Add native USB driver support with [nusb](https://crates.io/crates/nusb)
+
 ## `0.9.0` (2024-03-29) [CURRENT]
 
 ### Added
@@ -42,7 +35,6 @@
 - Fix USB driver interface number
 
 ## `0.8.3` (2024-03-14)
->>>>>>> 8f27c07b
 
 ### Added
 

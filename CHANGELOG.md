# Changelog

All notable changes to this project will be documented in this file.

The format is based on [Keep a Changelog](https://keepachangelog.com/en/1.0.0/),
and this project adheres to [Semantic Versioning](https://semver.org/spec/v2.0.0.html).

<!--
## [Unreleased]

## `x.y.z` (YYYY-MM-DD) [CURRENT | YANKED]

### Added (for new features)
### Changed (for changes in existing functionality)
### Deprecated (for soon-to-be removed features)
### Removed (for now removed features)
### Fixed (for any bug fixes)
### Security
-->

<<<<<<< HEAD
## [Unreleased]

### Added

- Add a new UI `Line` component
- Add a state for printer styles
- Add a new example for using pictures (`examples/pictures.rs`)

### Changed

- Update examples
- [BREAKING] Remove `debug()` in `Printer` and `debug.rs` example

## `0.13.0` (2024-08-08) [CURRENT]
=======
## `0.13.1` (2024-10-14) [CURRENT]

### Changed

- Add `Clone` and `Copy` traits on `UnderlineMode` and `Font` ([#33](https://github.com/fabienbellanger/escpos-rs/pull/33))
- Bump `serialport` to `4.5.1`

## `0.13.0` (2024-08-08)
>>>>>>> 9e26f8f6

### Changed

- [BREAKING] Add `PrinterOptions` to `Printer` instead of `PageCode`  
  Before:
  ```rust
  let mut printer = Printer::new(driver, Protocol::default(), Some(PageCode::PC858));
  ```
  Now:
  ```rust
  let printer_options = PrinterOptions::new(Some(PageCode::PC858), None, 42);
  let mut printer = Printer::new(driver, Protocol::default(), Some(printer_options));
  ```
  Or with default options values:
  ```rust
  let mut printer = Printer::new(driver, Protocol::default(), None);
  ```
- Remove `lazy_static` and use standard library `LazyLock` instead
- Bump `image` to `0.25.2`
- Bump `nusb` to `0.1.10`
- Bump `env_logger` to `0.11.5`
- Bump `hidapi` to `2.6.3`
- Bump `serialport` to `4.5.0`

### Fixed

- Fix documentation and `README.md`

## `0.12.2` (2024-04-23)

### Fixed

- Fix documentation

## `0.12.1` (2024-04-23)

### Fixed

- Fix documentation

## `0.12.0` (2024-04-23)

### Added

- [BREAKING] Add timeout to `NetworkDriver`

### Changed

- Improve errors in `UsbDriver`
- Bump `nusb` to `0.1.8`

## `0.11.0` (2024-04-16)

### Added

- Add table for page codes:
  - `Katakana`
  - `PC850`
  - `PC851`
  - `PC853`
  - `PC857`
  - `PC737`
  - `PC863`
  - `PC866`
  - `WPC775`
  - `PC855`
  - `PC861`
  - `PC862`
  - `PC869`
  - `PC1118`
  - `PC1119`
  - `PC1125`
  - `WPC1250`
  - `WPC1251`
  - `WPC1253`
  - `WPC1254`
  - `WPC1257`
  - `KZ1048`

### Changed

- Bump `encoding_rs` to `0.8.34`

## `0.10.0` (2024-04-09)

### Added

- Add native USB driver support with [nusb](https://crates.io/crates/nusb)

### Changed

- [BREAKING] Rename `GraphicDensity::Hight` to `GraphicDensity::High`

### Fixed

- Fix typo

## `0.9.0` (2024-03-29)

### Added

- Add printer status (`DLE EOT` command)

### Fixed

- Fix USB driver interface number

## `0.8.3` (2024-03-14)

### Added

- Add tables for page codes `PC860` and `WPC1252`

## `0.8.2` (2024-03-14)

### Fixed

- Fix USB driver

## `0.8.1` (2024-03-12)

### Fixed

- Fix unsupported `detach_kernel_driver` function on Windows

## `0.8.0` (2024-03-11)

### Added

- Add tables for page codes `ISO8859_2`, `ISO8859_7` and `ISO8859_15`
- Add `USB`, `HidApi` and `Serial port` drivers

### Changed

- Bump `image` to `0.25.0`
- Bump `log` to `0.4.21`
- Bump `env_logger` to `0.11.3`

## `0.7.3` (2024-02-26)

### Added

- Add 2 new methods `bit_image_from_bytes` and `bit_image_from_bytes_option` to `Printer`

### Changed

- Bump `image` to `0.24.9`

## `0.7.2` (2024-02-24)

### Changed

- Add Page Code 852

## `0.7.1` (2024-02-23)

### Changed

- Implement `std::error::Error` trait for `PrinterError`

### Fixed

- Fix typo

## `0.7.0` (2024-02-22)

### Changed

- [BREAKING] Manage special characters by using Page Code tables (only `PC437`, `PC865` and `PC858` are currently
  implemented).  
  The `new` method for `Printer` has a third parameter to specify the Page Code to use.  
  Before:
  ```rust
  Printer::new(driver, Protocol::default())
  ```
  Now:
  ```rust
  Printer::new(driver, Protocol::default(), None)
  Printer::new(driver, Protocol::default(), Some(PageCode::PC858))
  ```
- Bump `env_logger` to `0.11.2`

### Fixed

- Fix typo

## `0.6.2` (2024-01-29)

### Changed

- Add Copy and Clone traits to JustifyMode and CashDrawer
  enums [#4](https://github.com/fabienbellanger/escpos-rs/pull/4)
- Bump `env_logger` to `0.11.1`
- Bump `image` to `0.24.8`

## `0.6.1` (2023-12-30)

### Fixed

- Fix Barcode options [#2](https://github.com/fabienbellanger/escpos-rs/pull/2)

## `0.6.0` (2023-11-17)

### Added

- Add Aztec 2D code

### Changed

- [BREAKING] Change barcodes and 2D codes option signature

### Fixed

- Fix `lib.rs` documentation

## `0.5.0` (2023-11-15)

### Added

- Add 2 new methods `custom` and `custom_with_page_code` to `Printer`
- Add MaxiCode 2D code
- Add DataMatrix 2D code

### Changed

- [BREAKING] Merge `qrcode`, `gs1_databar` and `pdf417` into `codes_2d` feature
- Improve `receipt.rs` and `codes.rs` examples

## `0.4.0` (2023-11-13)

### Added

- Add PDF417

### Changed

- Bump `env_logger` to `0.10.1`

## `0.3.0` (2023-11-09)

### Added

- Add Select character code table command
- Add Select an international character set
- Add 2D GS1 DataBar

## `0.2.1` (2023-11-06)

### Added

- Add new example

### Changed

- Change description in `Cargo.toml`
- Add features information on [docs.rs](https://docs.rs/escpos)

## `0.2.0` (2023-11-06)

### Added

- Add `CHANGELOG.md` file
- Add GitHub action
- Add examples (in `examples` directory)

### Changed

- Improve documentation and `README.md`
- Add "option" to all barcodes
- `barcode` and `qrcode` features are now enabled by default
- [BREAKING] Remove unused `PrinterError::Network` item
- [BREAKING] Change `Printer` functions signature from `fn(self) -> Result<Self>`
  to `fn(&mut self) -> Result<&mut Self>`<|MERGE_RESOLUTION|>--- conflicted
+++ resolved
@@ -18,7 +18,6 @@
 ### Security
 -->
 
-<<<<<<< HEAD
 ## [Unreleased]
 
 ### Added
@@ -32,8 +31,6 @@
 - Update examples
 - [BREAKING] Remove `debug()` in `Printer` and `debug.rs` example
 
-## `0.13.0` (2024-08-08) [CURRENT]
-=======
 ## `0.13.1` (2024-10-14) [CURRENT]
 
 ### Changed
@@ -42,7 +39,6 @@
 - Bump `serialport` to `4.5.1`
 
 ## `0.13.0` (2024-08-08)
->>>>>>> 9e26f8f6
 
 ### Changed
 
